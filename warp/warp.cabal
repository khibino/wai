--- conflicted
+++ resolved
@@ -42,13 +42,7 @@
                    , bytestring                >= 0.9.1.4
                    , case-insensitive          >= 0.2
                    , ghc-prim
-<<<<<<< HEAD
-                   , http-types                >= 0.7
-=======
                    , http-types                >= 0.8.5
-                   , lifted-base               >= 0.1
-                   , network-conduit           >= 0.5      && < 1.2
->>>>>>> eb7ba659
                    , simple-sendfile           >= 0.2.7    && < 0.3
                    , unix-compat               >= 0.2
                    , void
