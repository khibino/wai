{-# LANGUAGE CPP #-}
{-# LANGUAGE RecordWildCards #-}

-- NOTE: Due to https://github.com/yesodweb/wai/issues/192, this module should
-- not use CPP.
-- EDIT: Fixed this by adding two "zero-width spaces" in between the "*/*"
module Network.Wai.Middleware.RequestLogger
    ( -- * Basic stdout logging
      logStdout
    , logStdoutDev
      -- * Create more versions
    , mkRequestLogger
    , RequestLoggerSettings
    , defaultRequestLoggerSettings
    , outputFormat
    , autoFlush
    , destination
    , OutputFormat (..)
    , ApacheSettings
    , defaultApacheSettings
    , setApacheIPAddrSource
    , setApacheRequestFilter
    , setApacheUserGetter
    , DetailedSettings (..)
    , OutputFormatter
    , OutputFormatterWithDetails
    , OutputFormatterWithDetailsAndHeaders
    , Destination (..)
    , Callback
    , IPAddrSource (..)
    ) where

import Control.Monad (when)
import Control.Monad.IO.Class (liftIO)
import qualified Data.ByteString as BS
import qualified Data.ByteString.Builder as B (Builder, byteString)
import Data.ByteString.Char8 (pack)
import qualified Data.ByteString.Char8 as S8
import qualified Data.ByteString.Lazy as LBS
import Data.Default.Class (Default (def))
import Data.IORef
import Data.Maybe (fromMaybe, isJust, mapMaybe)
<<<<<<< HEAD
import Data.Monoid ((<>))
=======
#if __GLASGOW_HASKELL__ < 804
import Data.Monoid ((<>))
#endif
>>>>>>> 453f91d4
import Data.Text.Encoding (decodeUtf8')
import Data.Time (NominalDiffTime, UTCTime, diffUTCTime, getCurrentTime)
import Network.HTTP.Types as H
import Network.Wai
  ( Request(..), requestBodyLength, RequestBodyLength(..)
  , Middleware
  , Response, responseStatus, responseHeaders
  , getRequestBodyChunk
  )
import Network.Wai.Internal (Response (..))
import Network.Wai.Logger
import System.Console.ANSI
import System.IO (Handle, hFlush, stdout)
import System.IO.Unsafe (unsafePerformIO)
import System.Log.FastLogger

import Network.Wai.Header (contentLength)
import Network.Wai.Middleware.RequestLogger.Internal
import Network.Wai.Parse
  ( Param
  , File
  , fileName
  , getRequestBodyType
  , lbsBackEnd
  , sinkRequestBody
  )

-- | The logging format.
data OutputFormat
  = Apache IPAddrSource
  | ApacheWithSettings ApacheSettings -- ^ @since 3.1.8
  | Detailed Bool -- ^ use colors?
  | DetailedWithSettings DetailedSettings -- ^ @since 3.1.3
  | CustomOutputFormat OutputFormatter
  | CustomOutputFormatWithDetails OutputFormatterWithDetails
  | CustomOutputFormatWithDetailsAndHeaders OutputFormatterWithDetailsAndHeaders

-- | Settings for the `ApacheWithSettings` `OutputFormat`. This is purposely kept as an abstract data
-- type so that new settings can be added without breaking backwards
-- compatibility. In order to create an 'ApacheSettings' value, use 'defaultApacheSettings'
-- and the various \'setApache\' functions to modify individual fields. For example:
--
-- > setApacheIPAddrSource FromHeader defaultApacheSettings
--
-- @since 3.1.8
data ApacheSettings = ApacheSettings
    { apacheIPAddrSource :: IPAddrSource
    , apacheUserGetter :: Request -> Maybe BS.ByteString
    , apacheRequestFilter :: Request -> Response -> Bool
    }

defaultApacheSettings :: ApacheSettings
defaultApacheSettings = ApacheSettings
    { apacheIPAddrSource = FromSocket
    , apacheRequestFilter = \_ _ -> True
    , apacheUserGetter = \_ -> Nothing
    }

-- | Where to take IP addresses for clients from. See 'IPAddrSource' for more information.
--
-- Default value: FromSocket
--
-- @since 3.1.8
setApacheIPAddrSource :: IPAddrSource -> ApacheSettings -> ApacheSettings
setApacheIPAddrSource x y = y { apacheIPAddrSource = x }

-- | Function that allows you to filter which requests are logged, based on
-- the request and response
--
-- Default: log all requests
--
-- @since 3.1.8
setApacheRequestFilter :: (Request -> Response -> Bool) -> ApacheSettings -> ApacheSettings
setApacheRequestFilter x y = y { apacheRequestFilter = x }

-- | Function that allows you to get the current user from the request, which
-- will then be added in the log.
--
-- Default: return no user
--
-- @since 3.1.8
setApacheUserGetter :: (Request -> Maybe BS.ByteString) -> ApacheSettings -> ApacheSettings
setApacheUserGetter x y = y { apacheUserGetter = x }

-- | Settings for the `Detailed` `OutputFormat`.
--
-- `mModifyParams` allows you to pass a function to hide confidential
-- information (such as passwords) from the logs. If result is `Nothing`, then
-- the parameter is hidden. For example:
-- > myformat = Detailed True (Just hidePasswords)
-- >   where hidePasswords p@(k,v) = if k = "password" then (k, "***REDACTED***") else p
--
-- `mFilterRequests` allows you to filter which requests are logged, based on
-- the request and response.
--
-- @since 3.1.3
data DetailedSettings = DetailedSettings
    { useColors :: Bool
    , mModifyParams :: Maybe (Param -> Maybe Param)
    , mFilterRequests :: Maybe (Request -> Response -> Bool)
    , mPrelogRequests :: Bool -- ^ @since 3.1.7
    }

instance Default DetailedSettings where
    def = DetailedSettings
        { useColors = True
        , mModifyParams = Nothing
        , mFilterRequests = Nothing
        , mPrelogRequests = False
        }

type OutputFormatter = ZonedDate -> Request -> Status -> Maybe Integer -> LogStr

type OutputFormatterWithDetails
   = ZonedDate
  -> Request
  -> Status
  -> Maybe Integer
  -> NominalDiffTime
  -> [S8.ByteString]
  -> B.Builder
  -> LogStr

-- | Same as @OutputFormatterWithDetails@ but with response headers included
--
-- This is useful if you wish to include arbitrary application data in your
-- logs, e.g., an authenticated user ID, which you would set in a response
-- header in your application and retrieve in the log formatter.
--
-- @since 3.0.27
type OutputFormatterWithDetailsAndHeaders
   = ZonedDate -- ^ When the log message was generated
  -> Request -- ^ The WAI request
  -> Status -- ^ HTTP status code
  -> Maybe Integer -- ^ Response size
  -> NominalDiffTime -- ^ Duration of the request
  -> [S8.ByteString] -- ^ The request body
  -> B.Builder -- ^ Raw response
  -> [Header] -- ^ The response headers
  -> LogStr

data Destination = Handle Handle
                 | Logger LoggerSet
                 | Callback Callback

type Callback = LogStr -> IO ()

-- | @RequestLoggerSettings@ is an instance of Default. See <https://hackage.haskell.org/package/data-default Data.Default> for more information.
--
-- @outputFormat@, @autoFlush@, and @destination@ are record fields
-- for the record type @RequestLoggerSettings@, so they can be used to
-- modify settings values using record syntax.
data RequestLoggerSettings = RequestLoggerSettings
    {
      -- | Default value: @Detailed@ @True@.
      outputFormat :: OutputFormat
      -- | Only applies when using the @Handle@ constructor for @destination@.
      --
      -- Default value: @True@.
    , autoFlush :: Bool
      -- | Default: @Handle@ @stdout@.
    , destination :: Destination
    }

defaultRequestLoggerSettings :: RequestLoggerSettings
defaultRequestLoggerSettings = RequestLoggerSettings
    { outputFormat = Detailed True
    , autoFlush = True
    , destination = Handle stdout
    }

instance Default RequestLoggerSettings where
    def = defaultRequestLoggerSettings

mkRequestLogger :: RequestLoggerSettings -> IO Middleware
mkRequestLogger RequestLoggerSettings{..} = do
    let (callback, flusher) =
            case destination of
                Handle h -> (BS.hPutStr h . logToByteString, when autoFlush (hFlush h))
                Logger l -> (pushLogStr l, when autoFlush (flushLogStr l))
                Callback c -> (c, return ())
        callbackAndFlush str = callback str >> flusher
    case outputFormat of
        Apache ipsrc -> do
            getdate <- getDateGetter flusher
            apache <- initLogger ipsrc (LogCallback callback flusher) getdate
            return $ apacheMiddleware (\_ _ -> True) apache
        ApacheWithSettings ApacheSettings{..} -> do
            getdate <- getDateGetter flusher
            apache <- initLoggerUser (Just apacheUserGetter) apacheIPAddrSource (LogCallback callback flusher) getdate
            return $ apacheMiddleware apacheRequestFilter apache
        Detailed useColors ->
            let settings = def { useColors = useColors}
            in detailedMiddleware callbackAndFlush settings
        DetailedWithSettings settings ->
            detailedMiddleware callbackAndFlush settings
        CustomOutputFormat formatter -> do
            getDate <- getDateGetter flusher
            return $ customMiddleware callbackAndFlush getDate formatter
        CustomOutputFormatWithDetails formatter -> do
            getdate <- getDateGetter flusher
            return $ customMiddlewareWithDetails callbackAndFlush getdate formatter
        CustomOutputFormatWithDetailsAndHeaders formatter -> do
            getdate <- getDateGetter flusher
            return $ customMiddlewareWithDetailsAndHeaders callbackAndFlush getdate formatter

apacheMiddleware :: (Request -> Response -> Bool) -> ApacheLoggerActions -> Middleware
apacheMiddleware applyRequestFilter ala app req sendResponse = app req $ \res -> do
    when (applyRequestFilter req res) $
        apacheLogger ala req (responseStatus res) $ contentLength (responseHeaders res)
    sendResponse res

customMiddleware :: Callback -> IO ZonedDate -> OutputFormatter -> Middleware
customMiddleware cb getdate formatter app req sendResponse = app req $ \res -> do
    date <- liftIO getdate
    let msize = contentLength (responseHeaders res)
    liftIO $ cb $ formatter date req (responseStatus res) msize
    sendResponse res

customMiddlewareWithDetails :: Callback -> IO ZonedDate -> OutputFormatterWithDetails -> Middleware
customMiddlewareWithDetails cb getdate formatter app req sendResponse = do
  (req', reqBody) <- getRequestBody req
  t0 <- getCurrentTime
  app req' $ \res -> do
    t1 <- getCurrentTime
    date <- liftIO getdate
    let msize = contentLength (responseHeaders res)
    builderIO <- newIORef $ B.byteString ""
    res' <- recordChunks builderIO res
    rspRcv <- sendResponse res'
    _ <- liftIO . cb .
      formatter date req' (responseStatus res') msize (t1 `diffUTCTime` t0) reqBody =<<
      readIORef builderIO
    return rspRcv

customMiddlewareWithDetailsAndHeaders :: Callback -> IO ZonedDate -> OutputFormatterWithDetailsAndHeaders -> Middleware
customMiddlewareWithDetailsAndHeaders cb getdate formatter app req sendResponse = do
  (req', reqBody) <- getRequestBody req
  t0 <- getCurrentTime
  app req' $ \res -> do
    t1 <- getCurrentTime
    date <- liftIO getdate
    let msize = contentLength (responseHeaders res)
    builderIO <- newIORef $ B.byteString ""
    res' <- recordChunks builderIO res
    rspRcv <- sendResponse res'
    _ <- do
      rawResponse <- readIORef builderIO
      let status = responseStatus res'
          duration = t1 `diffUTCTime` t0
          resHeaders = responseHeaders res'
      liftIO . cb $ formatter date req' status msize duration reqBody rawResponse resHeaders
    return rspRcv
-- | Production request logger middleware.
--
-- This uses the 'Apache' logging format, and takes IP addresses for clients from
-- the socket (see 'IPAddrSource' for more information). It logs to 'stdout'.
{-# NOINLINE logStdout #-}
logStdout :: Middleware
logStdout = unsafePerformIO $ mkRequestLogger def { outputFormat = Apache FromSocket }

-- | Development request logger middleware.
--
-- This uses the 'Detailed' 'True' logging format and logs to 'stdout'.
{-# NOINLINE logStdoutDev #-}
logStdoutDev :: Middleware
logStdoutDev = unsafePerformIO $ mkRequestLogger def

-- | Prints a message using the given callback function for each request.
-- This is not for serious production use- it is inefficient.
-- It immediately consumes a POST body and fills it back in and is otherwise inefficient
--
-- Note that it logs the request immediately when it is received.
-- This meanst that you can accurately see the interleaving of requests.
-- And if the app crashes you have still logged the request.
-- However, if you are simulating 10 simultaneous users you may find this confusing.
--
-- This is lower-level - use 'logStdoutDev' unless you need greater control.
--
-- Example ouput:
--
-- > GET search
-- >   Accept: text/html,application/xhtml+xml,application/xml;q=0.9,*​/​*;q=0.8
-- >   Status: 200 OK 0.010555s
-- >
-- > GET static/css/normalize.css
-- >   Params: [("LXwioiBG","")]
-- >   Accept: text/css,*​/​*;q=0.1
-- >   Status: 304 Not Modified 0.010555s
detailedMiddleware :: Callback -> DetailedSettings -> IO Middleware

-- NB: The *​/​* in the comments above have "zero-width spaces" in them, so the
-- CPP doesn't screw up everything. So don't copy those; they're technically wrong.
detailedMiddleware cb settings =
    let (ansiColor, ansiMethod, ansiStatusCode) =
          if useColors settings
            then (ansiColor', ansiMethod', ansiStatusCode')
            else (\_ t -> [t], (:[]), \_ t -> [t])

    in return $ detailedMiddleware' cb settings ansiColor ansiMethod ansiStatusCode

ansiColor' :: Color -> BS.ByteString -> [BS.ByteString]
ansiColor' color bs =
    [ pack $ setSGRCode [SetColor Foreground Dull color]
    , bs
    , pack $ setSGRCode [Reset]
    ]

-- | Tags http method with a unique color.
ansiMethod' :: BS.ByteString -> [BS.ByteString]
ansiMethod' m = case m of
    "GET"    -> ansiColor' Cyan m
    "HEAD"   -> ansiColor' Cyan m
    "PUT"    -> ansiColor' Green m
    "POST"   -> ansiColor' Yellow m
    "DELETE" -> ansiColor' Red m
    _        -> ansiColor' Magenta m

ansiStatusCode' :: BS.ByteString -> BS.ByteString -> [BS.ByteString]
ansiStatusCode' c t = case S8.take 1 c of
    "2"     -> ansiColor' Green t
    "3"     -> ansiColor' Yellow t
    "4"     -> ansiColor' Red t
    "5"     -> ansiColor' Magenta t
    _       -> ansiColor' Blue t

recordChunks :: IORef B.Builder -> Response -> IO Response
recordChunks i (ResponseStream s h sb) =
  return . ResponseStream s h $ (\send flush -> sb (\b -> modifyIORef i (<> b) >> send b) flush)
recordChunks i (ResponseBuilder s h b) =
  modifyIORef i (<> b) >> return (ResponseBuilder s h b)
recordChunks _ r =
  return r

getRequestBody :: Request -> IO (Request, [S8.ByteString])
getRequestBody req = do
  let loop front = do
         bs <- getRequestBodyChunk req
         if S8.null bs
             then return $ front []
             else loop $ front . (bs:)
  body <- loop id
  -- logging the body here consumes it, so fill it back up
  -- obviously not efficient, but this is the development logger
  --
  -- Note: previously, we simply used CL.sourceList. However,
  -- that meant that you could read the request body in twice.
  -- While that in itself is not a problem, the issue is that,
  -- in production, you wouldn't be able to do this, and
  -- therefore some bugs wouldn't show up during testing. This
  -- implementation ensures that each chunk is only returned
  -- once.
  ichunks <- newIORef body
  let rbody = atomicModifyIORef ichunks $ \chunks ->
         case chunks of
             [] -> ([], S8.empty)
             x:y -> (y, x)
  let req' = req { requestBody = rbody }
  return (req', body)

detailedMiddleware' :: Callback
                    -> DetailedSettings
                    -> (Color -> BS.ByteString -> [BS.ByteString])
                    -> (BS.ByteString -> [BS.ByteString])
                    -> (BS.ByteString -> BS.ByteString -> [BS.ByteString])
                    -> Middleware
detailedMiddleware' cb DetailedSettings{..} ansiColor ansiMethod ansiStatusCode app req sendResponse = do
  (req', body) <-
      -- second tuple item should not be necessary, but a test runner might mess it up
      case (requestBodyLength req, contentLength (requestHeaders req)) of
          -- log the request body if it is small
          (KnownLength len, _) | len <= 2048 -> getRequestBody req
          (_, Just len)        | len <= 2048 -> getRequestBody req
          _ -> return (req, [])

  let reqbodylog _ = if null body || isJust mModifyParams
                      then [""]
                      else ansiColor White "  Request Body: " <> body <> ["\n"]
      reqbody = concatMap (either (const [""]) reqbodylog . decodeUtf8') body
  postParams <- if requestMethod req `elem` ["GET", "HEAD"]
      then return []
      else do (unmodifiedPostParams, files) <- liftIO $ allPostParams body
              let postParams =
                    case mModifyParams of
                      Just modifyParams -> mapMaybe modifyParams unmodifiedPostParams
                      Nothing -> unmodifiedPostParams
              return $ collectPostParams (postParams, files)

  let getParams = map emptyGetParam $ queryString req
      accept = fromMaybe "" $ lookup H.hAccept $ requestHeaders req
      params = let par | not $ null postParams = [pack (show postParams)]
                      | not $ null getParams  = [pack (show getParams)]
                      | otherwise             = []
              in if null par then [""] else ansiColor White "  Params: " <> par <> ["\n"]

  t0 <- getCurrentTime

  -- Optionally prelog the request
  when mPrelogRequests $
    cb $ "PRELOGGING REQUEST: " <> mkRequestLog params reqbody accept

  app req' $ \rsp -> do
      case mFilterRequests of
        Just f | not $ f req' rsp -> pure ()
        _ -> do
          let isRaw =
                  case rsp of
                      ResponseRaw{} -> True
                      _ -> False
              stCode = statusBS rsp
              stMsg = msgBS rsp
          t1 <- getCurrentTime

          -- log the status of the response
          cb $
            mkRequestLog params reqbody accept
            <> mkResponseLog isRaw stCode stMsg t1 t0

      sendResponse rsp
  where
    allPostParams body =
        case getRequestBodyType req of
            Nothing -> return ([], [])
            Just rbt -> do
                ichunks <- newIORef body
                let rbody = atomicModifyIORef ichunks $ \chunks ->
                        case chunks of
                            [] -> ([], S8.empty)
                            x:y -> (y, x)
                sinkRequestBody lbsBackEnd rbt rbody

    emptyGetParam :: (BS.ByteString, Maybe BS.ByteString) -> (BS.ByteString, BS.ByteString)
    emptyGetParam (k, Just v) = (k,v)
    emptyGetParam (k, Nothing) = (k,"")

    collectPostParams :: ([Param], [File LBS.ByteString]) -> [Param]
    collectPostParams (postParams, files) = postParams ++
      map (\(k,v) -> (k, "FILE: " <> fileName v)) files

    mkRequestLog :: (Foldable t, ToLogStr m) => t m -> t m -> m -> LogStr
    mkRequestLog params reqbody accept =
        foldMap toLogStr (ansiMethod (requestMethod req))
        <> " "
        <> toLogStr (rawPathInfo req)
        <> "\n"
        <> foldMap toLogStr params
        <> foldMap toLogStr reqbody
        <> foldMap toLogStr (ansiColor White "  Accept: ")
        <> toLogStr accept
        <> "\n"

    mkResponseLog :: Bool -> S8.ByteString -> S8.ByteString -> UTCTime -> UTCTime -> LogStr
    mkResponseLog isRaw stCode stMsg t1 t0 =
      if isRaw then "" else
        foldMap toLogStr (ansiColor White "  Status: ")
        <> foldMap toLogStr (ansiStatusCode stCode (stCode <> " " <> stMsg))
        <> " "
        <> toLogStr (pack $ show $ diffUTCTime t1 t0)
        <> "\n"

statusBS :: Response -> BS.ByteString
statusBS = pack . show . statusCode . responseStatus

msgBS :: Response -> BS.ByteString
msgBS = statusMessage . responseStatus<|MERGE_RESOLUTION|>--- conflicted
+++ resolved
@@ -40,13 +40,9 @@
 import Data.Default.Class (Default (def))
 import Data.IORef
 import Data.Maybe (fromMaybe, isJust, mapMaybe)
-<<<<<<< HEAD
-import Data.Monoid ((<>))
-=======
 #if __GLASGOW_HASKELL__ < 804
 import Data.Monoid ((<>))
 #endif
->>>>>>> 453f91d4
 import Data.Text.Encoding (decodeUtf8')
 import Data.Time (NominalDiffTime, UTCTime, diffUTCTime, getCurrentTime)
 import Network.HTTP.Types as H
